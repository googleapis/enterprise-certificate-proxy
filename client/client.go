// Copyright 2022 Google LLC.
// Licensed under the Apache License, Version 2.0 (the "License");
// you may not use this file except in compliance with the License.
// You may obtain a copy of the License at
//
//     https://www.apache.org/licenses/LICENSE-2.0
//
// Unless required by applicable law or agreed to in writing, software
// distributed under the License is distributed on an "AS IS" BASIS,
// WITHOUT WARRANTIES OR CONDITIONS OF ANY KIND, either express or implied.
// See the License for the specific language governing permissions and
// limitations under the License.

// Package client is a cross-platform client for the signer binary (a.k.a."EnterpriseCertSigner").
//
// The signer binary is OS-specific, but exposes a standard set of APIs for the client to use.
package client

import (
	"crypto"
	"crypto/ecdsa"
	"crypto/rsa"
	"crypto/x509"
	"encoding/gob"
	"errors"
	"fmt"
	"io"
	"net/rpc"
	"os"
	"os/exec"

	"github.com/googleapis/enterprise-certificate-proxy/client/util"
)

const signAPI = "EnterpriseCertSigner.Sign"
const certificateChainAPI = "EnterpriseCertSigner.CertificateChain"
const publicKeyAPI = "EnterpriseCertSigner.Public"
const encryptAPI = "EnterpriseCertSigner.Encrypt"
const decryptAPI = "EnterpriseCertSigner.Decrypt"

// A Connection wraps a pair of unidirectional streams as an io.ReadWriteCloser.
type Connection struct {
	io.ReadCloser
	io.WriteCloser
}

// Close closes c's underlying ReadCloser and WriteCloser.
func (c *Connection) Close() error {
	rerr := c.ReadCloser.Close()
	werr := c.WriteCloser.Close()
	if rerr != nil {
		return rerr
	}
	return werr
}

func init() {
	gob.Register(crypto.SHA256)
	gob.Register(&rsa.PSSOptions{})
}

// SignArgs contains arguments to a crypto Signer.Sign method.
type SignArgs struct {
	Digest []byte            // The content to sign.
	Opts   crypto.SignerOpts // Options for signing, such as Hash identifier.
}

type EncryptArgs struct {
	Plaintext []byte
	Hash      crypto.Hash
}

type DecryptArgs struct {
	Ciphertext []byte
	Hash       crypto.Hash
}

// Key implements credential.Credential by holding the executed signer subprocess.
type Key struct {
	cmd       *exec.Cmd        // Pointer to the signer subprocess.
	client    *rpc.Client      // Pointer to the rpc client that communicates with the signer subprocess.
	publicKey crypto.PublicKey // Public key of loaded certificate.
	chain     [][]byte         // Certificate chain of loaded certificate.
}

// CertificateChain returns the credential as a raw X509 cert chain. This contains the public key.
func (k *Key) CertificateChain() [][]byte {
	return k.chain
}

// Close closes the RPC connection and kills the signer subprocess.
// Call this to free up resources when the Key object is no longer needed.
func (k *Key) Close() error {
	if err := k.cmd.Process.Kill(); err != nil {
		return fmt.Errorf("failed to kill signer process: %w", err)
	}
	// Wait for cmd to exit and release resources. Since the process is forcefully killed, this
	// will return a non-nil error (varies by OS), which we will ignore.
	_ = k.cmd.Wait()
	// The Pipes connecting the RPC client should have been closed when the signer subprocess was killed.
	// Calling `k.client.Close()` before `k.cmd.Process.Kill()` or `k.cmd.Wait()` _will_ cause a segfault.
	if err := k.client.Close(); err.Error() != "close |0: file already closed" {
		return fmt.Errorf("failed to close RPC connection: %w", err)
	}
	return nil
}

// Public returns the public key for this Key.
func (k *Key) Public() crypto.PublicKey {
	return k.publicKey
}

// Sign signs a message digest, using the specified signer options.
func (k *Key) Sign(_ io.Reader, digest []byte, opts crypto.SignerOpts) (signed []byte, err error) {
	if opts != nil && opts.HashFunc() != 0 && len(digest) != opts.HashFunc().Size() {
		return nil, fmt.Errorf("Digest length of %v bytes does not match Hash function size of %v bytes", len(digest), opts.HashFunc().Size())
	}
	err = k.client.Call(signAPI, SignArgs{Digest: digest, Opts: opts}, &signed)
	return
}

<<<<<<< HEAD
func (k *Key) Encrypt(data []byte) (encryptedData []byte, err error) {
	err = k.client.Call(encryptAPI, EncryptArgs{Plaintext: data}, &encryptedData)
	return
}

func (k *Key) Decrypt(encryptedData []byte) (decryptedData []byte, err error) {
	err = k.client.Call(decryptAPI, DecryptArgs{Ciphertext: encryptedData}, &decryptedData)
=======
func (k *Key) Encrypt(plaintext []byte) (ciphertext []byte, err error) {
	err = k.client.Call(encryptAPI, EncryptArgs{Plaintext: plaintext, Hash: crypto.SHA256}, &ciphertext)
	return
}

func (k *Key) Decrypt(ciphertext []byte) (plaintext []byte, err error) {
	err = k.client.Call(decryptAPI, DecryptArgs{Ciphertext: ciphertext, Hash: crypto.SHA256}, &plaintext)
>>>>>>> 784ae2c2
	return
}

// ErrCredUnavailable is a sentinel error that indicates ECP Cred is unavailable,
// possibly due to missing config or missing binary path.
var ErrCredUnavailable = errors.New("Cred is unavailable")

// Cred spawns a signer subprocess that listens on stdin/stdout to perform certificate
// related operations, including signing messages with the private key.
//
// The signer binary path is read from the specified configFilePath, if provided.
// Otherwise, use the default config file path.
//
// The config file also specifies which certificate the signer should use.
func Cred(configFilePath string) (*Key, error) {
	if configFilePath == "" {
		envFilePath := util.GetConfigFilePathFromEnv()
		if envFilePath != "" {
			configFilePath = envFilePath
		} else {
			configFilePath = util.GetDefaultConfigFilePath()
		}
	}
	enterpriseCertSignerPath, err := util.LoadSignerBinaryPath(configFilePath)
	if err != nil {
		if errors.Is(err, util.ErrConfigUnavailable) {
			return nil, ErrCredUnavailable
		}
		return nil, err
	}
	k := &Key{
		cmd: exec.Command(enterpriseCertSignerPath, configFilePath),
	}

	// Redirect errors from subprocess to parent process.
	k.cmd.Stderr = os.Stderr

	// RPC client will communicate with subprocess over stdin/stdout.
	kin, err := k.cmd.StdinPipe()
	if err != nil {
		return nil, err
	}
	kout, err := k.cmd.StdoutPipe()
	if err != nil {
		return nil, err
	}
	k.client = rpc.NewClient(&Connection{kout, kin})

	if err := k.cmd.Start(); err != nil {
		return nil, fmt.Errorf("starting enterprise cert signer subprocess: %w", err)
	}

	if err := k.client.Call(certificateChainAPI, struct{}{}, &k.chain); err != nil {
		return nil, fmt.Errorf("failed to retrieve certificate chain: %w", err)
	}

	var publicKeyBytes []byte
	if err := k.client.Call(publicKeyAPI, struct{}{}, &publicKeyBytes); err != nil {
		return nil, fmt.Errorf("failed to retrieve public key: %w", err)
	}

	publicKey, err := x509.ParsePKIXPublicKey(publicKeyBytes)
	if err != nil {
		return nil, fmt.Errorf("failed to parse public key: %w", err)
	}

	var ok bool
	k.publicKey, ok = publicKey.(crypto.PublicKey)
	if !ok {
		return nil, fmt.Errorf("invalid public key type: %T", publicKey)
	}

	switch pub := k.publicKey.(type) {
	case *rsa.PublicKey:
		if pub.Size() < 256 {
			return nil, fmt.Errorf("RSA modulus size is less than 2048 bits: %v", pub.Size()*8)
		}
	case *ecdsa.PublicKey:
	default:
		return nil, fmt.Errorf("unsupported public key type: %v", pub)
	}

	return k, nil
}<|MERGE_RESOLUTION|>--- conflicted
+++ resolved
@@ -119,15 +119,6 @@
 	return
 }
 
-<<<<<<< HEAD
-func (k *Key) Encrypt(data []byte) (encryptedData []byte, err error) {
-	err = k.client.Call(encryptAPI, EncryptArgs{Plaintext: data}, &encryptedData)
-	return
-}
-
-func (k *Key) Decrypt(encryptedData []byte) (decryptedData []byte, err error) {
-	err = k.client.Call(decryptAPI, DecryptArgs{Ciphertext: encryptedData}, &decryptedData)
-=======
 func (k *Key) Encrypt(plaintext []byte) (ciphertext []byte, err error) {
 	err = k.client.Call(encryptAPI, EncryptArgs{Plaintext: plaintext, Hash: crypto.SHA256}, &ciphertext)
 	return
@@ -135,7 +126,6 @@
 
 func (k *Key) Decrypt(ciphertext []byte) (plaintext []byte, err error) {
 	err = k.client.Call(decryptAPI, DecryptArgs{Ciphertext: ciphertext, Hash: crypto.SHA256}, &plaintext)
->>>>>>> 784ae2c2
 	return
 }
 
