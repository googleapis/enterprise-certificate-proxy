--- conflicted
+++ resolved
@@ -29,7 +29,6 @@
 	}
 }
 
-<<<<<<< HEAD
 func TestLoadSignerBinaryPathHome(t *testing.T) {
 	homeDir, err := os.UserHomeDir()
 	path, err := LoadSignerBinaryPath("./test_data/certificate_config/homeExpansion.json")
@@ -37,12 +36,14 @@
 		t.Errorf("LoadSignerBinaryPath error: %q", err)
 	}
 	want := homeDir + "/ecp/signer"
-=======
+	if path != want {
+		t.Errorf("Expected path is %q, got: %q", want, path)
+	}
+}
 func TestGetConfigFilePathFromEnv(t *testing.T) {
 	want := "/testpath"
 	os.Setenv("GOOGLE_API_CERTIFICATE_CONFIG", want)
 	path := GetConfigFilePathFromEnv()
->>>>>>> f325e5ca
 	if path != want {
 		t.Errorf("Expected path is %q, got: %q", want, path)
 	}
