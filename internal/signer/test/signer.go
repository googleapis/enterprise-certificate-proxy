// Copyright 2022 Google LLC.
// Licensed under the Apache License, Version 2.0 (the "License");
// you may not use this file except in compliance with the License.
// You may obtain a copy of the License at
//
//     https://www.apache.org/licenses/LICENSE-2.0
//
// Unless required by applicable law or agreed to in writing, software
// distributed under the License is distributed on an "AS IS" BASIS,
// WITHOUT WARRANTIES OR CONDITIONS OF ANY KIND, either express or implied.
// See the License for the specific language governing permissions and
// limitations under the License.

// signer.go is a net/rpc server that listens on stdin/stdout, exposing
// mock methods for testing client.go.
package main

import (
	"crypto"
	"crypto/tls"
	"crypto/x509"
	"io"
	"log"
	"net/rpc"
	"os"
	"time"
)

// SignArgs encapsulate the parameters for the Sign method.
type SignArgs struct {
	Digest []byte
	Opts   crypto.SignerOpts
}

type EncryptArgs struct {
	Plaintext []byte
}

type DecryptArgs struct {
	Ciphertext []byte
}

// EnterpriseCertSigner exports RPC methods for signing.
type EnterpriseCertSigner struct {
	cert *tls.Certificate
}

// Connection wraps a pair of unidirectional streams as an io.ReadWriteCloser.
type Connection struct {
	io.ReadCloser
	io.WriteCloser
}

// Close closes c's underlying ReadCloser and WriteCloser.
func (c *Connection) Close() error {
	rerr := c.ReadCloser.Close()
	werr := c.WriteCloser.Close()
	if rerr != nil {
		return rerr
	}
	return werr
}

// CertificateChain returns the credential as a raw X509 cert chain. This
// contains the public key.
func (k *EnterpriseCertSigner) CertificateChain(ignored struct{}, certificateChain *[][]byte) error {
	*certificateChain = k.cert.Certificate
	return nil
}

// Public returns the first public key for this Key, in ASN.1 DER form.
func (k *EnterpriseCertSigner) Public(ignored struct{}, publicKey *[]byte) (err error) {
	if len(k.cert.Certificate) == 0 {
		return nil
	}
	cert, err := x509.ParseCertificate(k.cert.Certificate[0])
	if err != nil {
		return err
	}
	*publicKey, err = x509.MarshalPKIXPublicKey(cert.PublicKey)
	return err
}

// Sign signs a message digest.
func (k *EnterpriseCertSigner) Sign(args SignArgs, resp *[]byte) (err error) {
	*resp = args.Digest
	return nil
}

<<<<<<< HEAD
func (k *EnterpriseCertSigner) Encrypt(args EncryptArgs, encryptedData *[]byte) (err error) {
	*encryptedData = args.Plaintext
	return nil
}

func (k *EnterpriseCertSigner) Decrypt(args DecryptArgs, decryptedData *[]byte) (err error) {
	*decryptedData = args.Ciphertext
=======
func (k *EnterpriseCertSigner) Encrypt(args EncryptArgs, plaintext *[]byte) (err error) {
	*plaintext = args.Plaintext
	return nil
}

func (k *EnterpriseCertSigner) Decrypt(args DecryptArgs, ciphertext *[]byte) (err error) {
	*ciphertext = args.Ciphertext
>>>>>>> 784ae2c2
	return nil
}

func main() {
	enterpriseCertSigner := new(EnterpriseCertSigner)

	data, err := os.ReadFile(os.Args[1])
	if err != nil {
		log.Fatalf("Error reading certificate: %v", err)
	}
	cert, _ := tls.X509KeyPair(data, data)

	enterpriseCertSigner.cert = &cert

	if err := rpc.Register(enterpriseCertSigner); err != nil {
		log.Fatalf("Error registering net/rpc: %v", err)
	}

	// If the parent process dies, we should exit.
	// We can detect this by periodically checking if the PID of the parent
	// process is 1 (https://stackoverflow.com/a/2035683).
	go func() {
		for {
			if os.Getppid() == 1 {
				log.Fatalln("Parent process died, exiting...")
			}
			time.Sleep(time.Second)
		}
	}()

	rpc.ServeConn(&Connection{os.Stdin, os.Stdout})
}<|MERGE_RESOLUTION|>--- conflicted
+++ resolved
@@ -87,15 +87,6 @@
 	return nil
 }
 
-<<<<<<< HEAD
-func (k *EnterpriseCertSigner) Encrypt(args EncryptArgs, encryptedData *[]byte) (err error) {
-	*encryptedData = args.Plaintext
-	return nil
-}
-
-func (k *EnterpriseCertSigner) Decrypt(args DecryptArgs, decryptedData *[]byte) (err error) {
-	*decryptedData = args.Ciphertext
-=======
 func (k *EnterpriseCertSigner) Encrypt(args EncryptArgs, plaintext *[]byte) (err error) {
 	*plaintext = args.Plaintext
 	return nil
@@ -103,7 +94,6 @@
 
 func (k *EnterpriseCertSigner) Decrypt(args DecryptArgs, ciphertext *[]byte) (err error) {
 	*ciphertext = args.Ciphertext
->>>>>>> 784ae2c2
 	return nil
 }
 
